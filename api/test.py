--- conflicted
+++ resolved
@@ -73,11 +73,7 @@
             'Footprint': '',
             'Signature': ''
         }, data=kwargs)
-<<<<<<< HEAD
-        return response.status_code, json.loads(response.data.decode())
-=======
         return response.status_code, json.loads(response.data.decode('utf-8'))
->>>>>>> 8fd12273
 
     def test_fresh_db(self):
         """Make sure packages table exists and is empty."""
