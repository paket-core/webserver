--- conflicted
+++ resolved
@@ -3,30 +3,27 @@
 import db
 from encoder import baseKencode
 
-from flask import (
-    Flask,
-    render_template,
-    request,
-    g,
-    session,
-    flash,
-    redirect,
-    url_for,
-    abort,
-    current_app
+from flask import(
+        Flask,
+        render_template,
+        request,
+        g,
+        session,
+        flash,
+        redirect,
+        url_for,
+        abort,
+        current_app
 )
-
 app = Flask(__name__)
 app.config.update(
-    SECRET_KEY='botavibi',
-    DEBUG=True
+    SECRET_KEY = 'botavibi',
+    DEBUG = True
 )
-
 
 @app.route('/')
 def index():
     return render_template('index.html')
-
 
 @app.route('/hub')
 def hub():
@@ -65,10 +62,10 @@
             if openid:
                 pape_req = pape.Request([])
                 return oid.try_login(openid, ask_for=['email', 'nickname'],
-                                     ask_for_optional=['fullname'],
-                                     extensions=[pape_req])
+                                            ask_for_optional=['fullname'],
+                                            extensions=[pape_req])
         return render_template('login.html', next=oid.get_next_url(),
-                               error=oid.fetch_error())
+                            error=oid.fetch_error())
 
     @oid.after_login
     def create_or_login(resp):
@@ -200,27 +197,19 @@
         form = request.values
     return render_template('send.html', form=form)
 
-
 # Delivery details.
 @app.route('/delivery')
 def showdelivery():
     if g.user is None: return redirect(url_for('login'))
 
     try:
-<<<<<<< HEAD
-        op, delivery = db.Delivery.Get(request.args.get('id')).show(g.user)
-        return render_template('delivery.html', op=op, delivery=delivery, kTag=baseKencode(delivery.id))
-    except ValueError as e: flash(u'Error: ' + str(e))
-=======
         id = int(request.args.get('id'))
         op, delivery = db.Delivery.Get(id).show(g.user)
         return render_template('delivery.html', op=op, delivery=delivery,
                                kTag=baseKencode(id), kTagWords=baseKencode(id, phonetic=True))
     except ValueError as e:
         flash(u'Error: ' + str(e))
->>>>>>> a234e710
     return redirect(url_for('index'))
-
 
 # Pull a delivery to you. FIXME tmp stub.
 @app.route('/pull', methods=['GET', 'POST'])
@@ -279,8 +268,6 @@
 # Drop a delivery.
 from werkzeug.utils import secure_filename
 from os import remove
-
-
 @app.route('/drop', methods=['POST'])
 def dropdelivery():
     if g.user is None: return redirect(url_for('login'))
@@ -304,7 +291,6 @@
         return redirect(url_for('showdelivery', id=request.form.get('id')))
 
     return redirect(url_for('deliveries'))
-
 
 # See deliveries related to you.
 @app.route('/deliveries')
@@ -329,8 +315,6 @@
 # JSONp handler decorator.
 from functools import wraps
 from json import dumps
-
-
 def support_jsonp(f):
     @wraps(f)
     def decorated_function(*args, **kwargs):
@@ -340,9 +324,7 @@
             return current_app.response_class(content, mimetype='application/json')
         else:
             return dumps(f(*args, **kwargs))
-
     return decorated_function
-
 
 # AJAX methods #
 
@@ -351,7 +333,6 @@
 @support_jsonp
 def getdelivery():
     return db.Delivery.query.filter_by(id=request.values.get('id')).one().data()
-
 
 # Get deliveries with point of interest for pickup in a radius around a center.
 @app.route('/deliveriesinrange', methods=['GET', 'POST'])
@@ -375,7 +356,6 @@
         if pointofinterest(delivery).distance([lat, lng]) < float(radius)
     }
 
-
 @app.route('/deliveriescountinrange.jsonp', methods=['GET', 'POST'])
 @support_jsonp
 def getdeliveriescount_sourceinrange():
