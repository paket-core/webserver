--- conflicted
+++ resolved
@@ -1,9 +1,4 @@
-<<<<<<< HEAD
 'Web JSON swagger API to PaKeT smart contract.'
-=======
-"""Web JSON swagger API to PaKeT smart contract."""
-import collections
->>>>>>> 5a981b81
 import functools
 import os
 
@@ -25,40 +20,18 @@
 DEFAULT_LIMIT = os.environ.get('PAKET_SERVER_LIMIT', '100 per minute')
 LIMITER = flask_limiter.Limiter(APP, key_func=flask_limiter.util.get_remote_address, default_limits=[DEFAULT_LIMIT])
 
-<<<<<<< HEAD
-=======
-# from flask import Flask, redirect, url_for
-# from flask_dance.contrib.github import make_github_blueprint, github
-BLUEPRINT = flask_dance.contrib.github.make_github_blueprint(
-    client_id=os.environ['GITHUB_CLIENT_ID'],
-    client_secret=os.environ['GITHUB_CLIENT_SECRET'])
-APP.register_blueprint(BLUEPRINT, url_prefix="/login")
-
->>>>>>> 5a981b81
 APP.config['SWAGGER'] = {
     'title': 'PaKeT API',
     'uiversion': 3,
     'specs_route': '/',
     'info': {
         'title': 'PaKeT API',
-<<<<<<< HEAD
-        'description': 'This is a cool thing.',
+        'description': 'Web API Server for The PaKeT Project.',
         'version': VERSION}}
-
-=======
-        'description': 'Web API Server for The PaKeT Project.',
-        'version': VERSION},
-    'securityDefinitions': {
-        'oauth': {
-            'type': 'oauth2',
-            'authorizationUrl': '/login/github/authorized',
-            'flow': 'authorizationCode'}}}
->>>>>>> 5a981b81
 flasgger.Swagger(APP)
 
 
 class MissingFields(Exception):
-<<<<<<< HEAD
     'Missing field in args.'
 
 
@@ -72,21 +45,6 @@
 
 def check_missing_fields(fields, required_fields):
     'Raise exception if there are missing fields.'
-=======
-    """This denotes missing field in args."""
-
-
-class BadBulNumberField(Exception):
-    """This denotes invalid BUL number field."""
-
-
-class BadAddressField(Exception):
-    """This denotes invalid address field."""
-
-
-def validate_fields(fields, required_fields):
-    """Raise exception if there are missing fields."""
->>>>>>> 5a981b81
     if required_fields is None:
         required_fields = set()
     missing_fields = set(required_fields) - set(fields)
@@ -94,7 +52,6 @@
         raise MissingFields(', '.join(missing_fields))
 
 
-<<<<<<< HEAD
 def check_and_fix_values(kwargs):
     '''
     Raise exception for invalid values.
@@ -102,16 +59,6 @@
     "_address" fields must be valid addresses.
     '''
     for key, value in kwargs.items():
-=======
-def validate_values(args):
-    """
-    Raise exception for invalid values.
-    "_bulls" fields must be valid integers.
-    "_address" fields must be valid addresses.
-    For debug purposes, we allow addresses as user IDs.
-    """
-    for key, value in args.items():
->>>>>>> 5a981b81
         if key.endswith('_bulls'):
             try:
                 # Cast to str before casting to int to make sure floats fail.
@@ -129,7 +76,6 @@
             kwargs[key] = paket.get_user_address(value)
             if not paket.W3.isAddress(kwargs[key]):
                 raise BadAddressField("value of {} is not a valid address".format(key))
-<<<<<<< HEAD
     return kwargs
 
 def optional_arg_decorator(decorator):
@@ -152,52 +98,6 @@
     fixes them, handles authentication, and then passes them to the handler,
     dealing with exceptions and returning a valid response.
     '''
-=======
-    return args
-
-
-def get_user_id():
-    """Get current user."""
-    # For debug purposed, allow defining a user ID in the header.
-    if flask.request.headers.get('X-User-ID'):
-        return flask.request.headers.get('X-User-ID')
-
-    if flask_dance.contrib.github.github.authorized:
-        resp = flask_dance.contrib.github.github.get('/user')
-        if resp.ok:
-            return resp.json
-    return False
-
-
-def get_user_address():
-    """Get Current user address."""
-    return paket.get_user_address(get_user_id())
-
-
-def optional_args_decorator(decorator):
-    """A decorator decorator, allowing a decorator to be used with or without arg."""
-
-    @functools.wraps(decorator)
-    def decorated(*args, **kwargs):
-        """Differentiate between arg-less and arg-full calls to the decorator."""
-        if len(args) == 1 and not kwargs and isinstance(args[0], collections.Callable):
-            return decorator(args[0])
-        return lambda decoratee: decorator(decoratee, *args, **kwargs)
-
-    return decorated
-
-
-@optional_args_decorator
-def validate_call(handler=None, required_fields=None):
-    """
-    Validate an API call and pass it to a handler function.
-    Note that if required_fields is given it has to be a set.
-    Also not that handler is defaulted to None so as not to screw up the
-    syntactic sugar of the decorator - otherwise we will need to specify the
-    handler whenever the decorator receives arguments.
-    """
-
->>>>>>> 5a981b81
     @functools.wraps(handler)
     def _api_call(*args, **kwargs):
         # pylint: disable=broad-except
@@ -219,22 +119,7 @@
         if 'error' in response:
             LOGGER.warning(response['error'])
         return flask.make_response(flask.jsonify(response), response.get('status', 200))
-<<<<<<< HEAD
     return _api_call
-=======
-
-    return _validate_call
-
-
-@APP.route('/login')
-def login():
-    """OAuth login."""
-    if not flask_dance.contrib.github.github.authorized:
-        return flask.redirect(flask.url_for("github.login"))
-    resp = flask_dance.contrib.github.github.get("/user")
-    assert resp.ok
-    return "You are @{login} on GitHub".format(login=resp.json()["login"])
->>>>>>> 5a981b81
 
 
 @APP.route("/v{}/balance".format(VERSION))
@@ -449,12 +334,7 @@
               cost: 120
               collateral: 400
               status: in transit
-<<<<<<< HEAD
-    '''
-=======
-    """
-
->>>>>>> 5a981b81
+    """
     return {'error': 'Not implemented', 'status': 501}
 
 
