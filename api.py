"""Web JSON swagger API to PaKeT smart contract."""
import functools
import os

import flasgger
import flask
import flask_limiter.util

import db
import paket
import logger

VERSION = '1'
DEBUG = True
LOGGER = logger.logging.getLogger('pkt.api')
logger.setup()

# Initialize flask app.
APP = flask.Flask('PaKeT')
APP.config['SECRET_KEY'] = os.environ.get('PAKET_SESSIONS_KEY', os.urandom(24))
STATIC_DIRS = ['static']
DEFAULT_LIMIT = os.environ.get('PAKET_SERVER_LIMIT', '100 per minute')
LIMITER = flask_limiter.Limiter(APP, key_func=flask_limiter.util.get_remote_address, default_limits=[DEFAULT_LIMIT])
APP.config['SWAGGER'] = {
    'title': 'PaKeT API',
    'uiversion': 3,
    'specs_route': '/',
    'info': {
        'description': 'Web API Server for The PaKeT Project',
        'contact': {
            'name': 'Israel Levin',
            'email': 'Israel@paket.global',
            'url': 'www.paket.global',
        },
        'version': VERSION,
        'license': {
            'name': 'Apache 2.0',
            'url': 'http://www.apache.org/licenses/LICENSE-2.0.html'
        },
    },
    'specs': [{
        'endpoint': '/',
        'route': '/apispec.json',
        'rule_filter': lambda rule: True,  # all in
        'model_filter': lambda tag: True,  # all in
    }],
}
flasgger.Swagger(APP)


class MissingFields(Exception):
    """Missing field in args."""


class InvalidField(Exception):
    """Invalid field."""


class FootprintMismatch(Exception):
    """Footprint does not match call."""


class InvalidSignature(Exception):
    """Invalid signature."""


def check_missing_fields(fields, required_fields):
    """Raise exception if there are missing fields."""
    if required_fields is None:
        required_fields = set()
    missing_fields = set(required_fields) - set(fields)
    if missing_fields:
        raise MissingFields(', '.join(missing_fields))


def check_and_fix_values(kwargs):
    """
    Raise exception for invalid values.
    "_buls" and "_timestamp" fields must be valid integers.
    "_pubkey" fields must be valid addresses.
    """
    for key, value in kwargs.items():
        if key.endswith('_buls') or key.endswith('_timestamp'):
            try:
                # Cast to str before casting to int to make sure floats fail.
                int_val = int(str(value))
            except ValueError:
                raise InvalidField("the value of {}({}) is not an integer".format(key, value))
            if int_val < 0:
                raise InvalidField("the value of {}({}) is less than zero".format(key, value))
            kwargs[key] = int_val
        elif key.endswith('_pubkey'):
            # For debug purposes, we allow user IDs as addresses.
            LOGGER.warning("Attempting conversion of user ID %s to pubkey", value)
            kwargs[key] = get_user_pubkey(value)
            if not paket.W3.isAddress(kwargs[key]):
                raise InvalidField("value of {} is not a valid pubkey".format(key))
    return kwargs


def check_footprint(footprint, url, kwargs, user_pubkey):
    """
    Raise exception on invalid footprint.
    Currently does not do anything.
    """
<<<<<<< HEAD
    LOGGER.warning("Not checking footprint for %s - %s - %s", footprint, path, kwargs)
=======
    # Copy kwargs before we destroy it.
    kwargs = dict(kwargs)
    footprint = footprint.split(',')
    if url != footprint[0]:
        raise FootprintMismatch("footprint {} does not match call to {}".format(footprint[0], url))
    try:
        db.update_nonce(user_pubkey, footprint[-1])
    except db.InvalidNonce as exception:
        raise FootprintMismatch(str(exception))
    for key, val in [keyval.split('=') for keyval in footprint[1:-1]]:
        try:
            call_val = str(kwargs.pop(key))
        except KeyError:
            raise FootprintMismatch("footprint has extra value {} = {}".format(key, val))
        if call_val != val:
            raise FootprintMismatch("footprint {} = {} does not match call {} = {}".format(key, val, key, call_val))
    if kwargs:
        raise FootprintMismatch("footprint is missing a value for {}".format(', '.join((kwargs.keys()))))
>>>>>>> 798dfa20
    return footprint


def get_user_pubkey(paket_user):
    """
    Get a user's pubkey from paket_user (for debug only). Create a user if none is found.
    Will eventually merge into check_signature.
    """
    try:
        user_pubkey = db.get_pubkey_from_paket_user(paket_user)
    except db.UnknownUser:
        user_pubkey = paket.new_account()
        db.create_user(user_pubkey)
        db.update_user_details(user_pubkey, None, None, paket_user)
    return user_pubkey


def check_signature(url, kwargs, user_pubkey, footprint, signature):
    """
    Raise exception on invalid signature.
    Currently does not do anything.
    """
    if DEBUG:
        return get_user_pubkey(user_pubkey)
    check_footprint(footprint, url, kwargs, user_pubkey)
    raise NotImplementedError('Signature checking is not yet implemented.', signature)
    #return pubkey


def check_and_fix_call(request, required_fields):
    """Check call and extract kwargs."""
    kwargs = request.values.to_dict()
    check_missing_fields(kwargs.keys(), required_fields)
    kwargs = check_and_fix_values(kwargs)
    kwargs['user_pubkey'] = check_signature(
        request.url, kwargs,
        request.headers.get('X-Pubkey'),
        request.headers.get('X-Footprint'),
        request.headers.get('X-Signature'))
    return kwargs


def optional_arg_decorator(decorator):
    """A decorator for decorators than can accept optional arguments."""
    @functools.wraps(decorator)
    def wrapped_decorator(*args, **kwargs):
        """A wrapper to return a filled up function in case arguments are given."""
        if len(args) == 1 and not kwargs and callable(args[0]):
            return decorator(args[0])
        return lambda decoratee: decorator(decoratee, *args, **kwargs)
    return wrapped_decorator


# Since this is a decorator the handler argument will never be None, it is
# defined as such only to comply with python's syntactic sugar.
@optional_arg_decorator
def api_call(handler=None, required_fields=None):
    """
    A decorator to handle all API calls: extracts arguments, validates them,
    fixes them, handles authentication, and then passes them to the handler,
    dealing with exceptions and returning a valid response.
    """
    @functools.wraps(handler)
    def _api_call(*_, **__):
        # pylint: disable=broad-except
        # If anything fails, we want to catch it here.
        response = {'status': 500, 'error': 'Internal server error'}
        try:
            kwargs = check_and_fix_call(flask.request, required_fields)
            response = handler(**kwargs)
        except MissingFields as exception:
            response = {'status': 400, 'error': "Request does not contain field(s): {}".format(exception)}
        except InvalidField as exception:
            response = {'status': 400, 'error': str(exception)}
        except FootprintMismatch as exception:
            response = {'status': 403, 'error': str(exception)}
        except db.DuplicateUser as exception:
            response = {'status': 409, 'error': str(exception)}
        except paket.NotEnoughFunds as exception:
            response = {'status': 402, 'error': str(exception)}
        except Exception as exception:
            LOGGER.exception("Unknown validation exception. Headers: %s", flask.request.headers)
            if DEBUG:
                response['debug'] = str(exception)
        if 'error' in response:
            LOGGER.warning(response['error'])
        return flask.make_response(flask.jsonify(response), response.get('status', 200))
    return _api_call


@APP.route("/v{}/wallet_pubkey".format(VERSION), methods=['POST'])
@api_call
def wallet_pubkey_handler(user_pubkey):
    """
    Get the pubkey of the wallet. This pubkey can be used to send BULs to.
    ---
    tags:
    - wallet
    parameters:
      - name: X-Pubkey
        in: header
        default: owner
        schema:
            type: string
            format: string
      - name: X-Footprint
        in: header
<<<<<<< HEAD
        default: NOT NEEDED YET http://api.paket.global/v1/endpoint?param=value
=======
        default: http://localhost:5000/v1/wallet_pubkey,1521650747
>>>>>>> 798dfa20
        schema:
            type: string
            format: string
      - name: X-Signature
        in: header
        default: "NOT NEEDED YET 0xa7d77cf679a2456325bbba3b92d994f5987b68c147bad18e24e6b66f5dc"
        schema:
            type: string
            format: string
    responses:
      200:
        description: a pubkey
        schema:
          properties:
            pubkey:
              type: string
              format: string
              description: address of a BUL wallet
          example:
            {
                "status": 200,
                "pubkey": "0xa5F478281ED1b94bD7411Eb2d30255F28b833e28"
            }
        """
    return {'status': 200, 'pubkey': user_pubkey}


@APP.route("/v{}/balance".format(VERSION), methods=['POST'])
@api_call
def balance_handler(user_pubkey):
    """
    Get the balance of your account
    Use this call to get the balance of your account.
    ---
    tags:
    - wallet
    parameters:
      - name: X-Pubkey
        in: header
        default: owner
        schema:
            type: string
            format: string
      - name: X-Footprint
        in: header
<<<<<<< HEAD
        default: NOT NEEDED YET http://api.paket.global/v1/endpoint?param=value
=======
        default: http://localhost:5000/v1/balance,1521650747
>>>>>>> 798dfa20
        schema:
            type: string
            format: string
      - name: X-Signature
        in: header
        default: "NOT NEEDED YET 0xa7d77cf679a2456325bbba3b92d994f5987b68c147bad18e24e6b66f5dc"
        schema:
            type: string
            format: string
    responses:
      200:
        description: balance in BULs
        schema:
          properties:
            available_buls:
              type: integer
              format: int32
              minimum: 0
              description: funds available for usage in buls
          example:
            available_buls: 850
    """
    return {'available_buls': paket.get_balance(user_pubkey)}


@APP.route("/v{}/send_buls".format(VERSION), methods=['POST'])
@api_call(['to_pubkey', 'amount_buls'])
def send_buls_handler(user_pubkey, to_pubkey, amount_buls):
    """
    Transfer BULs to another pubkey.
    Use this call to send part of your balance to another user.
    The to_pubkey can be either a user id, or a wallet pubkey.
    ---
    tags:
    - wallet
    parameters:
      - name: X-Pubkey
        in: header
        default: owner
        schema:
            type: string
            format: string
      - name: X-Footprint
        in: header
<<<<<<< HEAD
        default: NOT NEEDED YET http://api.paket.global/v1/endpoint?param=value
=======
        default: http://localhost:5000/v1/send_buls,to_pubkey=pubkey,amount_buls=amount,1521650747
>>>>>>> 798dfa20
        schema:
            type: string
            format: string
      - name: X-Signature
        in: header
        default: "NOT NEEDED YET 0xa7d77cf679a2456325bbba3b92d994f5987b68c147bad18e24e6b66f5dc"
        schema:
            type: string
            format: string
      - name: to_pubkey
        in: formData
        default: launcher
        description: target pubkey for transfer
        required: true
        type: string
      - name: amount_buls
        in: formData
        default: 111
        description: amount to transfer
        required: true
        type: integer
    responses:
      200:
        description: transfer request sent
    """
    return {'status': 200, 'promise': paket.send_buls(user_pubkey, to_pubkey, amount_buls)}


@APP.route("/v{}/launch_package".format(VERSION), methods=['POST'])
@api_call(['recipient_pubkey', 'deadline_timestamp', 'courier_pubkey', 'payment_buls', 'collateral_buls'])
def launch_package_handler(
        user_pubkey, recipient_pubkey, deadline_timestamp, courier_pubkey, payment_buls, collateral_buls
):
    # pylint: disable=line-too-long
    """
    TODO courier_address to courier_pubkey
    Launch a package.
    Use this call to create a new package for delivery.
    ---
    tags:
    - packages
    parameters:
      - name: X-Pubkey
        in: header
        default: owner
        schema:
            type: string
            format: string
      - name: X-Footprint
        in: header
<<<<<<< HEAD
        default: NOT NEEDED YET http://api.paket.global/v1/endpoint?param=value
=======
        default: http://localhost:5000/v1/launch_package,recipient_pubkey=pubkey,deadline_timestamp=timestamp,courier_pubkey=pubkey,payment_buls=buls,collateral_buls=buls,1521650747
>>>>>>> 798dfa20
        schema:
            type: string
            format: string
      - name: X-Signature
        in: header
        default: "NOT NEEDED YET 0xa7d77cf679a2456325bbba3b92d994f5987b68c147bad18e24e6b66f5dc"
        schema:
            type: string
            format: string
      - name: recipient_pubkey
        in: formData
        default: recipient
        description: Recipient pubkey
        required: true
        type: string
      - name: deadline_timestamp
        in: formData
        default: 9999999999
        description: Deadline timestamp
        required: true
        type: integer
        example: 1520948634
      - name: courier_pubkey
        in: formData
        default: courier
<<<<<<< HEAD
        description: Courier pubkey (can be id for now)
=======
        description: Courier pubkey
>>>>>>> 798dfa20
        required: true
        type: string
      - name: payment_buls
        in: formData
        default: 10
        description: BULs promised as payment
        required: true
        type: integer
      - name: collateral_buls
        in: formData
        default: 100
        description: BULs required as collateral
        required: true
        type: integer
    responses:
      200:
        description: Package launched
        content:
          schema:
            type: string
            example: PKT-12345
          example:
            PKT-id: 1001
    """
    # pylint: enable=line-too-long
    new_paket = paket.launch_paket(
        user_pubkey, recipient_pubkey, deadline_timestamp, courier_pubkey, payment_buls
    )
    db.create_package(new_paket['paket_id'], user_pubkey, recipient_pubkey, payment_buls, collateral_buls)
    return dict(status=200, **new_paket)


@APP.route("/v{}/accept_package".format(VERSION), methods=['POST'])
@api_call(['paket_id'])
def accept_package_handler(user_pubkey, paket_id):
    """
    Accept a package.
    If the package requires collateral, commit it.
    If user is the package's recipient, release all funds from the escrow.
    ---
    tags:
    - packages
    parameters:
      - name: X-Pubkey
        in: header
        default: courier
        schema:
            type: string
            format: string
      - name: X-Footprint
        in: header
<<<<<<< HEAD
        default: NOT NEEDED YET http://api.paket.global/v1/endpoint?param=value
=======
        default: http://localhost:5000/v1/accept_package,paket_id=id,1521650747
>>>>>>> 798dfa20
        schema:
            type: string
            format: string
      - name: X-Signature
        in: header
        default: "NOT NEEDED YET 0xa7d77cf679a2456325bbba3b92d994f5987b68c147bad18e24e6b66f5dc"
        schema:
            type: string
            format: string
      - name: paket_id
        in: formData
        description: PKT id
        required: true
        type: string
        default: 0
    responses:
      200:
        description: Package accept requested
    """
    package = db.get_package(paket_id)
    promise = paket.accept_paket(
        user_pubkey, int(paket_id, 10), package['custodian_pubkey'], package['collateral'])
    db.update_custodian(paket_id, user_pubkey)
    return {'status': 200, 'promise': promise}


@APP.route("/v{}/relay_package".format(VERSION), methods=['POST'])
@api_call(['paket_id', 'courier_pubkey', 'payment_buls'])
def relay_package_handler(user_pubkey, paket_id, courier_pubkey, payment_buls):
    """
    Relay a package to another courier, offering payment.
    ---
    tags:
    - packages
    parameters:
      - name: X-Pubkey
        in: header
        default: courier
        schema:
            type: string
            format: string
      - name: X-Footprint
        in: header
<<<<<<< HEAD
        default: NOT NEEDED YET http://api.paket.global/v1/endpoint?param=value
=======
        default: http://localhost:5000/v1/relay_package,paket_id=id,courier_pubkey=pubkey,payment_buls=buls,1521650747
>>>>>>> 798dfa20
        schema:
            type: string
            format: string
      - name: X-Signature
        in: header
        default: "NOT NEEDED YET 0xa7d77cf679a2456325bbba3b92d994f5987b68c147bad18e24e6b66f5dc"
        schema:
            type: string
            format: string
      - name: paket_id
        in: formData
        description: PKT id
        required: true
        type: string
        default: 0
      - name: courier_pubkey
        in: formData
        default: courier
        description: Courier pubkey
        required: true
        type: string
      - name: payment_buls
        in: formData
        default: 10
        description: BULs promised as payment
        required: true
        type: integer
    responses:
      200:
        description: Package launched
        content:
          schema:
            type: string
            example: PKT-12345
          example:
            PKT-id: 1001
    """
    return {'status': 200, 'promise': paket.relay_payment(user_pubkey, paket_id, courier_pubkey, payment_buls)}


# pylint: disable=unused-argument
<<<<<<< HEAD
@APP.route("/v{}/my_packages".format(VERSION))
@api_call()
def my_packages_handler(user_address, show_inactive=False, from_date=None, role_in_delivery=None):
=======
@APP.route("/v{}/my_packages".format(VERSION), methods=['POST'])
@api_call()
def my_packages_handler(user_pubkey, show_inactive=False, from_date=None, role_in_delivery=None):
>>>>>>> 798dfa20
    """
    Get list of packages
    Use this call to get a list of packages.
    You can filter the list by showing only active packages, or packages originating after a certain date.
    You can also filter to show only packages where the user has a specific role, such as "launcher" or "receiver".
    ---
    tags:
    - packages
    parameters:
      - name: X-Pubkey
        in: header
        default: owner
        schema:
            type: string
            format: string
      - name: X-Footprint
        in: header
<<<<<<< HEAD
        default: NOT NEEDED YET http://api.paket.global/v1/endpoint?param=value
=======
        default: http://localhost:5000/v1/my_packages,1521650747
>>>>>>> 798dfa20
        schema:
            type: string
            format: string
      - name: X-Signature
        in: header
        default: "NOT NEEDED YET 0xa7d77cf679a2456325bbba3b92d994f5987b68c147bad18e24e6b66f5dc"
        schema:
            type: string
            format: string
      - name: show_inactive
        in: formData
        description: include inactive packages in response
        required: false
        type: boolean
        default: false
      - name: from_date
        in: formData
        description: show only packages from this date forward
        required: false
        type: string
    responses:
      200:
        description: list of packages
        schema:
          properties:
            packages:
              type: array
              items:
                $ref: '#/definitions/Package'
          example:
            - PKT-id: 1001
              Recipient-id: '@israel'
              send-timestamp: 41234123
              deadline-timestamp: 41244123
              cost: 120
              collateral: 400
              status: in transit
            - PKT-id: 1002
              Recipient-id: '@oren'
              send-timestamp: 41234123
              deadline-timestamp: 41244123
              cost: 20
              collateral: 40
              status: delivered
    """
    return {'status': 200, 'packages': db.get_packages()}
# pylint: disable=unused-argument


@APP.route("/v{}/package".format(VERSION), methods=['POST'])
@api_call()
def package_handler(user_pubkey, paket_id):
    """
    Get a info about a single package.
    This will return additional information, such as GPS location, custodian, etc.
    ---
    tags:
    - packages
    parameters:
      - name: X-Pubkey
        in: header
        default: owner
        schema:
            type: string
            format: string
      - name: X-Footprint
        in: header
<<<<<<< HEAD
        default: NOT NEEDED YET http://api.paket.global/v1/endpoint?param=value
=======
        default: http://localhost:5000/v1/package,paket_id=id,1521650747
>>>>>>> 798dfa20
        schema:
            type: string
            format: string
      - name: X-Signature
        in: header
        default: "NOT NEEDED YET 0xa7d77cf679a2456325bbba3b92d994f5987b68c147bad18e24e6b66f5dc"
        schema:
            type: string
            format: string
      - name: paket_id
        in: formData
        description: PKT id
        required: true
        type: string
        default: 0
    definitions:
      Package:
        type: object
        properties:
          PKT-id:
              type: string
          Recipient-id:
              type: string
          send-timestamp:
              type: integer
          deadline-timestamp:
              type: integer
          cost:
              type: integer
          collateral:
              type: integer
          status:
              type: string
    responses:
      200:
        description: a single packages
        schema:
          $ref: '#/definitions/Package'
          example:
            - PKT-id: 1001
              Recipient-id: '@israel'
              send-timestamp: 41234123
              deadline-timestamp: 41244123
              cost: 120
              collateral: 400
              status: in transit
    """
    return {'status': 200, 'package': db.get_package(paket_id)}


@APP.route("/v{}/register_user".format(VERSION), methods=['POST'])
@api_call(['full_name', 'phone_number', 'paket_user'])
def register_user_handler(user_pubkey, full_name, phone_number, paket_user):
    """
    Register a new user.
    ---
    tags:
    - users
    parameters:
      - name: X-Pubkey
        in: header
        schema:
            type: string
            format: string
      - name: X-Footprint
        in: header
<<<<<<< HEAD
        default: NOT NEEDED YET http://api.paket.global/v1/endpoint?param=value
=======
        default: http://localhost:5000/v1/register_user,full_name=name,phone_number=number,paket_user=user,1521650747
>>>>>>> 798dfa20
        schema:
            type: string
            format: string
      - name: X-Signature
        in: header
        default: "NOT NEEDED YET 0xa7d77cf679a2456325bbba3b92d994f5987b68c147bad18e24e6b66f5dc"
        schema:
            type: string
            format: string
      - name: paket_user
        in: formData
        default: none
        description: User unique callsign
        required: true
        type: string
      - name: full_name
        in: formData
        default: First Last
        description: Full name of user
        required: true
        type: string
      - name: phone_number
        in: formData
        default: 123-456
        description: User phone number
        required: true
        type: string
    responses:
      201:
        description: user details registered.
    """
    return {'status': 201, 'user_details': db.update_user_details(
        user_pubkey, full_name, phone_number, paket_user)}


@APP.route("/v{}/recover_user".format(VERSION), methods=['POST'])
@api_call
def recover_user_handler(user_pubkey):
    """
    Recover user details.
    ---
    tags:
    - users
    parameters:
      - name: X-Pubkey
        in: header
        schema:
            type: string
            format: string
      - name: X-Footprint
        in: header
<<<<<<< HEAD
        default: NOT NEEDED YET http://api.paket.global/v1/endpoint?param=value
=======
        default: http://localhost:5000/v1/recover_user,1521650747
>>>>>>> 798dfa20
        schema:
            type: string
            format: string
      - name: X-Signature
        in: header
        default: "NOT NEEDED YET 0xa7d77cf679a2456325bbba3b92d994f5987b68c147bad18e24e6b66f5dc"
        schema:
            type: string
            format: string
    responses:
      200:
        description: user details retrieved.
    """
    return {'status': 200, 'user_details': db.get_user(user_pubkey)}


@APP.route("/v{}/price".format(VERSION), methods=['POST'])
def price_handler():
    """
    Get buy and sell prices.
    ---
    tags:
    - wallet
    responses:
      200:
        description: buy and sell prices
        schema:
          properties:
            buy_price:
              type: integer
              format: int32
              minimum: 0
              description: price for which a BUL may me purchased
            sell_price:
              type: integer
              format: int32
              minimum: 0
              description: price for which a BUL may me sold
          example:
            {
                "status": 200,
                "buy_price": 1,
                "sell_price": 1
            }
    """
    return flask.jsonify({'status': 200, 'buy_price': 1, 'sell_price': 1})


@APP.route("/v{}/users".format(VERSION), methods=['GET'])
def users_handler():
    """
<<<<<<< HEAD
    TODO add balance for each
    TODO add packages
    Get a list of users and their addresses - for debug only.
=======
    Get a list of users and their details - for debug only.
>>>>>>> 798dfa20
    ---
    tags:
    - debug
    responses:
      200:
        description: a list of users
        schema:
          properties:
            available_buls:
              type: integer
              format: int32
              minimum: 0
              description: funds available for usage in buls
          example:
            "status": 200,
            "users": {
                "0x5E764542CC5CaB16e2a5440b60c43792a2703361": {
                "full_name": "courier",
                "paket_user": "courier",
                "phone_number": "123-456"
                },
                "0xC87CE45Af751367300bb8ea62B2f5442337211bE": {
                "full_name": "recipient",
                "paket_user": "recipient",
                "phone_number": "123-456"
                },
                "0xb91927C0F744aB701eb7dBF0bCF30a77F14c922C": {
                "full_name": "launcher",
                "paket_user": "launcher",
                "phone_number": "123-456"
                },
                "0xe77a8Ec88B5854B677C1B6Cc5447b199ACc1A94e": {
                "full_name": "owner",
                "paket_user": "owner",
                "phone_number": "123-456"
                }
            }
    """
    return flask.jsonify({'status': 200, 'users': db.get_users()})


@APP.route("/v{}/packages".format(VERSION), methods=['GET'])
def packages_handler():
    """
    Get list of packages - for debug only.
    ---
    tags:
    - debug
    responses:
      200:
        description: list of packages
        schema:
          properties:
            packages:
              type: array
              items:
                $ref: '#/definitions/Package'
          example:
            - PKT-id: 1001
              Recipient-id: '@israel'
              send-timestamp: 41234123
              deadline-timestamp: 41244123
              cost: 120
              collateral: 400
              status: in transit
            - PKT-id: 1002
              Recipient-id: '@oren'
              send-timestamp: 41234123
              deadline-timestamp: 41244123
              cost: 20
              collateral: 40
              status: delivered
    """
    return flask.jsonify({'status': 200, 'packages': db.get_packages()})


@APP.route('/')
@APP.route('/<path:path>', methods=['GET', 'POST'])
def catch_all_handler(path='index.html'):
    """All undefined endpoints try to serve from the static directories."""
    for directory in STATIC_DIRS:
        if os.path.isfile(os.path.join(directory, path)):
            return flask.send_from_directory(directory, path)
    return flask.jsonify({'status': 403, 'error': "Forbidden path: {}".format(path)}), 403


@APP.errorhandler(429)
def ratelimit_handler(error):
    """Custom error handler for rate limiting."""
    error = 'Rate limit ({}) exceeded'.format(error.description)
    LOGGER.warning(error)
    return flask.make_response(flask.jsonify({'status': 429, 'error': error}), 429)


def init_sandbox():
    """Initialize database with debug values and fund users. For debug only."""
    db.init_db()
    for paket_user, pubkey in {
            'owner': paket.OWNER, 'launcher': paket.LAUNCHER, 'recipient': paket.RECIPIENT, 'courier': paket.COURIER
    }.items():
        try:
            db.create_user(pubkey)
            db.update_user_details(pubkey, paket_user, '123-456', paket_user)
            paket.send_buls(paket.OWNER, pubkey, 1000)
            LOGGER.debug("Created and funded user %s", paket_user)
        except db.DuplicateUser:
            LOGGER.debug("User %s already exists", paket_user)<|MERGE_RESOLUTION|>--- conflicted
+++ resolved
@@ -103,9 +103,6 @@
     Raise exception on invalid footprint.
     Currently does not do anything.
     """
-<<<<<<< HEAD
-    LOGGER.warning("Not checking footprint for %s - %s - %s", footprint, path, kwargs)
-=======
     # Copy kwargs before we destroy it.
     kwargs = dict(kwargs)
     footprint = footprint.split(',')
@@ -124,7 +121,6 @@
             raise FootprintMismatch("footprint {} = {} does not match call {} = {}".format(key, val, key, call_val))
     if kwargs:
         raise FootprintMismatch("footprint is missing a value for {}".format(', '.join((kwargs.keys()))))
->>>>>>> 798dfa20
     return footprint
 
 
@@ -232,11 +228,7 @@
             format: string
       - name: X-Footprint
         in: header
-<<<<<<< HEAD
-        default: NOT NEEDED YET http://api.paket.global/v1/endpoint?param=value
-=======
-        default: http://localhost:5000/v1/wallet_pubkey,1521650747
->>>>>>> 798dfa20
+        default: NOT NEEDED YET http://localhost:5000/v1/wallet_pubkey,1521650747
         schema:
             type: string
             format: string
@@ -282,11 +274,7 @@
             format: string
       - name: X-Footprint
         in: header
-<<<<<<< HEAD
-        default: NOT NEEDED YET http://api.paket.global/v1/endpoint?param=value
-=======
-        default: http://localhost:5000/v1/balance,1521650747
->>>>>>> 798dfa20
+        default: NOT NEEDED YET http://localhost:5000/v1/balance,1521650747
         schema:
             type: string
             format: string
@@ -331,11 +319,7 @@
             format: string
       - name: X-Footprint
         in: header
-<<<<<<< HEAD
-        default: NOT NEEDED YET http://api.paket.global/v1/endpoint?param=value
-=======
-        default: http://localhost:5000/v1/send_buls,to_pubkey=pubkey,amount_buls=amount,1521650747
->>>>>>> 798dfa20
+        default: NOT NEEDED YET http://localhost:5000/v1/send_buls,to_pubkey=pubkey,amount_buls=amount,1521650747
         schema:
             type: string
             format: string
@@ -386,11 +370,7 @@
             format: string
       - name: X-Footprint
         in: header
-<<<<<<< HEAD
-        default: NOT NEEDED YET http://api.paket.global/v1/endpoint?param=value
-=======
-        default: http://localhost:5000/v1/launch_package,recipient_pubkey=pubkey,deadline_timestamp=timestamp,courier_pubkey=pubkey,payment_buls=buls,collateral_buls=buls,1521650747
->>>>>>> 798dfa20
+        default: NOT NEEDED YET http://localhost:5000/v1/launch_package,recipient_pubkey=pubkey,deadline_timestamp=timestamp,courier_pubkey=pubkey,payment_buls=buls,collateral_buls=buls,1521650747
         schema:
             type: string
             format: string
@@ -416,11 +396,7 @@
       - name: courier_pubkey
         in: formData
         default: courier
-<<<<<<< HEAD
         description: Courier pubkey (can be id for now)
-=======
-        description: Courier pubkey
->>>>>>> 798dfa20
         required: true
         type: string
       - name: payment_buls
@@ -472,11 +448,7 @@
             format: string
       - name: X-Footprint
         in: header
-<<<<<<< HEAD
-        default: NOT NEEDED YET http://api.paket.global/v1/endpoint?param=value
-=======
-        default: http://localhost:5000/v1/accept_package,paket_id=id,1521650747
->>>>>>> 798dfa20
+        default: NOT NEEDED YET http://localhost:5000/v1/accept_package,paket_id=id,1521650747
         schema:
             type: string
             format: string
@@ -520,11 +492,7 @@
             format: string
       - name: X-Footprint
         in: header
-<<<<<<< HEAD
-        default: NOT NEEDED YET http://api.paket.global/v1/endpoint?param=value
-=======
-        default: http://localhost:5000/v1/relay_package,paket_id=id,courier_pubkey=pubkey,payment_buls=buls,1521650747
->>>>>>> 798dfa20
+        default: NOT NEEDED YET http://localhost:5000/v1/relay_package,paket_id=id,courier_pubkey=pubkey,payment_buls=buls,1521650747
         schema:
             type: string
             format: string
@@ -566,15 +534,10 @@
 
 
 # pylint: disable=unused-argument
-<<<<<<< HEAD
 @APP.route("/v{}/my_packages".format(VERSION))
-@api_call()
-def my_packages_handler(user_address, show_inactive=False, from_date=None, role_in_delivery=None):
-=======
 @APP.route("/v{}/my_packages".format(VERSION), methods=['POST'])
 @api_call()
 def my_packages_handler(user_pubkey, show_inactive=False, from_date=None, role_in_delivery=None):
->>>>>>> 798dfa20
     """
     Get list of packages
     Use this call to get a list of packages.
@@ -592,11 +555,7 @@
             format: string
       - name: X-Footprint
         in: header
-<<<<<<< HEAD
-        default: NOT NEEDED YET http://api.paket.global/v1/endpoint?param=value
-=======
-        default: http://localhost:5000/v1/my_packages,1521650747
->>>>>>> 798dfa20
+        default: NOT NEEDED YET http://localhost:5000/v1/my_packages,1521650747
         schema:
             type: string
             format: string
@@ -664,11 +623,7 @@
             format: string
       - name: X-Footprint
         in: header
-<<<<<<< HEAD
-        default: NOT NEEDED YET http://api.paket.global/v1/endpoint?param=value
-=======
-        default: http://localhost:5000/v1/package,paket_id=id,1521650747
->>>>>>> 798dfa20
+        default: NOT NEEDED YET http://localhost:5000/v1/package,paket_id=id,1521650747
         schema:
             type: string
             format: string
@@ -735,11 +690,7 @@
             format: string
       - name: X-Footprint
         in: header
-<<<<<<< HEAD
-        default: NOT NEEDED YET http://api.paket.global/v1/endpoint?param=value
-=======
-        default: http://localhost:5000/v1/register_user,full_name=name,phone_number=number,paket_user=user,1521650747
->>>>>>> 798dfa20
+        default: NOT NEEDED YET http://localhost:5000/v1/register_user,full_name=name,phone_number=number,paket_user=user,1521650747
         schema:
             type: string
             format: string
@@ -791,11 +742,7 @@
             format: string
       - name: X-Footprint
         in: header
-<<<<<<< HEAD
-        default: NOT NEEDED YET http://api.paket.global/v1/endpoint?param=value
-=======
-        default: http://localhost:5000/v1/recover_user,1521650747
->>>>>>> 798dfa20
+        default: NOT NEEDED YET http://localhost:5000/v1/recover_user,1521650747
         schema:
             type: string
             format: string
@@ -847,13 +794,9 @@
 @APP.route("/v{}/users".format(VERSION), methods=['GET'])
 def users_handler():
     """
-<<<<<<< HEAD
     TODO add balance for each
     TODO add packages
-    Get a list of users and their addresses - for debug only.
-=======
     Get a list of users and their details - for debug only.
->>>>>>> 798dfa20
     ---
     tags:
     - debug
