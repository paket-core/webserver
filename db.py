--- conflicted
+++ resolved
@@ -142,9 +142,6 @@
         'CANCELED': 3
     }
 
-<<<<<<< HEAD
-    def __init__(self, sender, parcel, from_, to_, reward, penalty):
-=======
     ERRORS = {
         'NOTFOUND': 'Delivery not found',
         'AUTH': 'User unauthorized to view delivery',
@@ -159,7 +156,6 @@
         session.add(sender)
         session.commit()
 
->>>>>>> 8b4ba20e
         self.senderid, self.parcelid = sender.id, parcel.id
         self.fromid, self.toid = from_.id, to_.id
         self.reward, self.penalty = reward, penalty
@@ -171,10 +167,7 @@
         self.from_ = Location.query.filter_by(id=self.fromid).one()
         self.to_ = Location.query.filter_by(id=self.toid).one()
         self.sender = User.query.filter_by(id=self.senderid).one()
-<<<<<<< HEAD
-=======
         self.parcel = Parcel.query.filter_by(id=self.parcelid).one()
->>>>>>> 8b4ba20e
         if self.courierid:
             self.courier = User.query.filter_by(id=self.courierid).one()
 
