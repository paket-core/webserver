--- conflicted
+++ resolved
@@ -37,11 +37,7 @@
         # Not using IF EXISTS here in case we want different handling.
         sql.execute('SELECT name FROM sqlite_master WHERE type = "table" AND name = "users"')
         if len(sql.fetchall()) == 1:
-<<<<<<< HEAD
-            LOGGER.debug('table already exists')
-=======
             LOGGER.debug('database already exists')
->>>>>>> 55e5c4a6
             return
         sql.execute('''
             CREATE TABLE users(
