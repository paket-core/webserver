--- conflicted
+++ resolved
@@ -1,11 +1,3 @@
-<<<<<<< HEAD
-change json/jsonp decorators (switch all to json and add jsonp wrapper?)
-add some user ID to server queries (on second thought, maybe just a separate server call to update user location)
-Initiate delivery
-User wallet
-Exposure
-=======
 Caching
->>>>>>> e37ee581
 Recursive deliveries - hubs (auto offer)
 Karma for free deliveries