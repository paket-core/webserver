--- conflicted
+++ resolved
@@ -10,14 +10,11 @@
 if ! which truffle; then
     echo 'truffle not found'
     exit 1
-<<<<<<< HEAD
-=======
 fi
 
 if ! which solc; then
     echo 'solc not found'
     exit 1
->>>>>>> 453f1351
 fi
 
 missing_packages="$(comm -23 <(sort requirements.txt) <(pip freeze | grep -v '0.0.0' | sort))"
